--- conflicted
+++ resolved
@@ -42,13 +42,10 @@
   sdist_verify:
     runs-on: ubuntu-latest
     steps:
-<<<<<<< HEAD
       - uses: actions/checkout@v5
       - uses: actions/setup-python@v5
-=======
       - uses: actions/checkout@v4
       - uses: actions/setup-python@v6
->>>>>>> 9a42e607
         with:
           python-version: '3.13'
       - run: python -m pip install -U --user build
