--- conflicted
+++ resolved
@@ -6,12 +6,9 @@
 
 import astropy.units as u
 
-<<<<<<< HEAD
-=======
 from sunpy import log
 from sunpy.util.decorators import deprecated
 
->>>>>>> 1e8f4c8c
 from aiapy.util.decorators import validate_channel
 
 try:
@@ -181,11 +178,7 @@
 
 @u.quantity_input
 @validate_channel("channel", valid_channels=[94, 131, 171, 193, 211, 304, 335] * u.angstrom)
-<<<<<<< HEAD
-def psf(channel: u.angstrom, *, use_preflightcore=False, diffraction_orders=None):
-=======
-def calculate_psf(channel: u.angstrom, *, use_preflightcore=False, diffraction_orders=None, use_gpu=True):
->>>>>>> 1e8f4c8c
+def calculate_psf(channel: u.angstrom, *, use_preflightcore=False, diffraction_orders=None):
     r"""
     Calculate the composite PSF for a given channel, including diffraction and
     core effects.
@@ -327,17 +320,13 @@
             continue
         psf += _psf_inner(x, y, order, mesh_ratio, spacing_x, spacing_y, nx, ny, width_x, width_y)
     # Contribution from core
-<<<<<<< HEAD
     psf_core = jnp.exp(-width_x * (x - 0.5 * nx - 0.5) ** 2 - width_y * (y - 0.5 * ny - 0.5) ** 2)
     return (1 - area_not_mesh) * psf / psf.sum() + area_not_mesh * psf_core / psf_core.sum()
-=======
-    psf_core = np.exp(-width_x * (x - 0.5 * nx - 0.5) ** 2 - width_y * (y - 0.5 * ny - 0.5) ** 2)
-    return (1 - area_not_mesh) * psf / psf.sum() + area_not_mesh * psf_core / psf_core.sum()
-
-
-@deprecated("1.0", alternative="calculate_psf")
+
+
+@deprecated("0.11.0", alternative="calculate_psf")
 @u.quantity_input
-def psf(channel: u.angstrom, *, use_preflightcore=False, diffraction_orders=None, use_gpu=True):
+def psf(channel: u.angstrom, *, use_preflightcore=False, diffraction_orders=None):
     """
     This function is deprecated.
 
@@ -347,6 +336,4 @@
         channel,
         use_preflightcore=use_preflightcore,
         diffraction_orders=diffraction_orders,
-        use_gpu=use_gpu,
-    )
->>>>>>> 1e8f4c8c
+    )